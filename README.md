--- conflicted
+++ resolved
@@ -11,7 +11,6 @@
 [arxiv preprint](https://arxiv.org/abs/2306.04121)
 
 </div>
-
 
 
 ## 📜 Introduction
@@ -75,17 +74,8 @@
 2. Click ``Start!``.
 3. Modify ``erode_kernel_size`` and ``dilate_kernel_size`` for a better trimap (optional).
 
-<<<<<<< HEAD
 ## 🎬Demo
-Visualization of SAM and MatAny on real-world data from [AM-2K]() and [P3M-500]()
-![web_ui](figs/demo1.png)
-Visualization of SAM and MatAny on [Composition-1k](). 
-![web_ui](figs/demo2.png)
-=======
-## 🎬 Demo
 
-
->>>>>>> 5eee9669
 
 
 ## 📋 Todo List
